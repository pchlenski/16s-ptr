--- conflicted
+++ resolved
@@ -14,13 +14,8 @@
 _FASTQ_QMAX = 93
 
 
-<<<<<<< HEAD
 def _exec(cmd, verbose, logfile=None, errfile=None, cmdfile=None):
     """ Utility function to log and execute system calls the way I like it """
-=======
-def _exec(cmd, verbose, logfile=None, errfile=None):
-    """Utility function to log and execute system calls the way I like it"""
->>>>>>> b0effc4b
     if isinstance(cmd, list):
         cmd = [str(x) for x in cmd]
         cmd = " ".join(cmd)
@@ -51,14 +46,9 @@
     verbose: bool,
     logfile: str,
     errfile: str,
-<<<<<<< HEAD
     cmdfile: str,
 ) -> bool:
     """ For a single FASTQ/pair of FASTQ files, cut adapters, filter, and dereplicate """
-=======
-) -> bool:
-    """For a single FASTQ/pair of FASTQ files, cut adapters, filter, and dereplicate"""
->>>>>>> b0effc4b
 
     # Shared values
     cutadapt_log = f"{out_dir}/stats/{prefix}.cutadapt.log"  # Cut-adapt log
@@ -85,18 +75,11 @@
                 verbose,
                 logfile,
                 errfile,
-<<<<<<< HEAD
                 cmdfile,
             )
         else:
             _exec(f"cp {path1} {out1}", verbose, logfile, errfile, cmdfile)
             _exec(f"cp {path2} {out2}", verbose, logfile, errfile, cmdfile)
-=======
-            )
-        else:
-            _exec(f"cp {path1} {out1}", verbose)
-            _exec(f"cp {path2} {out2}", verbose)
->>>>>>> b0effc4b
 
         # Merge pairs
         _exec(
@@ -104,10 +87,7 @@
             verbose,
             logfile,
             errfile,
-<<<<<<< HEAD
             cmdfile,
-=======
->>>>>>> b0effc4b
         )
 
     # For unpaired files, simply cut adapters
@@ -122,7 +102,6 @@
                 verbose,
                 logfile,
                 errfile,
-<<<<<<< HEAD
                 cmdfile,
             )
         else:
@@ -130,14 +109,6 @@
 
         # Just copy rather than merging
         _exec(f"cp {out1} {out3}", verbose, logfile, errfile, cmdfile)
-=======
-            )
-        else:
-            _exec(f"cp {path1} {out1}", verbose, logfile, errfile)
-
-        # Just copy rather than merging
-        _exec(f"cp {out1} {out3}", verbose, logfile, errfile)
->>>>>>> b0effc4b
 
     # Quality stuff
     try:
@@ -154,10 +125,7 @@
             verbose,
             logfile,
             errfile,
-<<<<<<< HEAD
             cmdfile,
-=======
->>>>>>> b0effc4b
         )
         _exec(
             [
@@ -180,10 +148,7 @@
             verbose,
             logfile,
             errfile,
-<<<<<<< HEAD
             cmdfile,
-=======
->>>>>>> b0effc4b
         )
         _exec(
             [
@@ -203,10 +168,7 @@
             verbose,
             logfile,
             errfile,
-<<<<<<< HEAD
             cmdfile,
-=======
->>>>>>> b0effc4b
         )
     except Exception:
         pass
@@ -214,28 +176,19 @@
     return True
 
 
-def process_samples(
+def _process_samples(
     path: str,
     adapter1: str,
     adapter2: str,
     db_path: str,
     verbose: bool = True,
-<<<<<<< HEAD
     log: bool = True,
 ) -> bool:
     """ Process all samples in a directory """
-=======
-) -> bool:
-    """Process all samples in a directory"""
->>>>>>> b0effc4b
 
     # Step 0: relevant preconditions
     files = os.listdir(path)
     out_dir = f"{path}/aPTR_out"
-<<<<<<< HEAD
-
-=======
->>>>>>> b0effc4b
     for f in [
         out_dir,
         f"{out_dir}/trimmed",
@@ -248,7 +201,6 @@
             os.mkdir(f)
         except FileExistsError:
             print(f"Skipping making {f}, already exists")
-<<<<<<< HEAD
 
     if log:
         logfile = f"{out_dir}/log.txt"
@@ -260,19 +212,12 @@
         errfile = None
         cmdfile = None
 
-=======
-    logfile = f"{out_dir}/log.txt"
-    errfile = f"{out_dir}/err.txt"
->>>>>>> b0effc4b
     _exec(
         f"echo 'left:\t{adapter1}\nright:\t{adapter2}' > {out_dir}/adapters.txt",
         verbose,
         logfile,
         errfile,
-<<<<<<< HEAD
         cmdfile,
-=======
->>>>>>> b0effc4b
     )
 
     # Step 1: categorize files
@@ -293,10 +238,6 @@
                 if prefix.endswith("_1") or prefix.endswith("_2"):
                     prefix = prefix.rstrip("_1").rstrip("_2")
                     paired.add((prefix, suffix))  # Note double parens
-<<<<<<< HEAD
-
-=======
->>>>>>> b0effc4b
                 else:
                     unpaired.add((prefix, suffix))
 
@@ -313,13 +254,9 @@
             verbose=verbose,
             logfile=logfile,
             errfile=errfile,
-<<<<<<< HEAD
             cmdfile=cmdfile,
         )
 
-=======
-        )
->>>>>>> b0effc4b
     for prefix, suffix in unpaired:
         _process_sample(
             prefix,
@@ -332,25 +269,16 @@
             verbose=verbose,
             logfile=logfile,
             errfile=errfile,
-<<<<<<< HEAD
             cmdfile=cmdfile,
-=======
->>>>>>> b0effc4b
         )
 
     # Step 3: OTU table
     _exec(
         f"cat {out_dir}/derep/* > {out_dir}/all.fasta",
-<<<<<<< HEAD
         verbose=verbose,
         logfile=logfile,
         errfile=errfile,
         cmdfile=cmdfile,
-=======
-        verbose,
-        logfile=logfile,
-        errfile=errfile,
->>>>>>> b0effc4b
     )
     _exec(
         [
@@ -365,16 +293,10 @@
             "--otutabout",
             f"{out_dir}/all.tsv",
         ],
-<<<<<<< HEAD
         verbose=verbose,
         logfile=logfile,
         errfile=errfile,
         cmdfile=cmdfile,
-=======
-        verbose,
-        logfile=logfile,
-        errfile=errfile,
->>>>>>> b0effc4b
     )
 
     return True